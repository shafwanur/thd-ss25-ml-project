from pathlib import Path
<<<<<<< HEAD
from typing import cast
=======
from functools import cache, cached_property
>>>>>>> 0e9548bc

import numpy as np
import pandas as pd
import dataframe_image as dfi
from scipy.io.arff import loadarff

pd.set_option("future.no_silent_downcasting", True)
pd.set_option("mode.copy_on_write", True)


class Dataset:
    def __init__(self, path: Path):
        '''
        Initialize the Dataset object.

        Args:
            path (Path): Path to the ARFF file to load.
        '''
        self.path = path

    @cached_property
    def _arff(self):
        '''
        Load the ARFF file from the specified path.

        Returns:
            tuple: Data and metadata loaded from the ARFF file.
        '''
        return loadarff(self.path)

    @cached_property
    def cls_list(self): # TODO: why are the labels being saved as bytes? 
        '''
        Get the list of class labels as bytes.

        Returns:
            list: List of class labels in bytes format.
        '''
        return list(map(str.encode, self._arff[1]["class1"][1]))

    @cached_property
    def cls_id_map(self):
        '''
        Map class labels to integer IDs starting from 1.

        Returns:
            dict: Mapping from class label to integer ID.
        '''
        return {c: index + 1 for index, c in enumerate(self.cls_list)}

    @cached_property
    def cls_id_repr_map(self):
        '''
        Map integer class IDs to human-readable string representations.

        Returns:
            dict: Mapping from integer ID to string label.
        '''
        return {
            index + 1: f"{c.decode()} ({index + 1})"
            for index, c in enumerate(self.cls_list)
        }

    @cached_property
    def raw(self):
        '''
        Return the raw DataFrame loaded from the ARFF file.

        Returns:
            pd.DataFrame: Raw data as a DataFrame.
        '''
        df = pd.DataFrame(self._arff[0])
        return df

    @cached_property
    def orig(self):
        '''
        Return the original DataFrame with three columns (class1, flowPktsPerSecond, and flowBytesPerSecond) renamed and integer class labels.

        Returns:
            pd.DataFrame: DataFrame with renamed columns and integer class labels instead of strings.
        '''
        df = self.raw
        df = df.rename(
            columns={
                "class1": "cls",
                "flowPktsPerSecond": "pps",
                "flowBytesPerSecond": "bps",
            }
        )
        df["cls"] = df["cls"].replace(self.cls_id_map).astype(int)
        return df

    @cached_property
<<<<<<< HEAD
    def with_dur(self) -> pd.DataFrame:
        # The rows with duration == 0 seem to be trash
=======
    def with_dur(self):
        '''
        Return the DataFrame filtered to only rows with duration > 0.

        Returns:
            pd.DataFrame: Filtered DataFrame with duration > 0.
        '''
>>>>>>> 0e9548bc
        df = self.orig
        return df.loc[df.duration > 0]

    @property
    def mostly_present(self):
        '''
        List of the five features that are always present when duration > 0.

        Returns:
            list: List of feature names.
        '''
        return [
            "duration",
            "pps",
            "bps",
            "max_flowiat",
            "mean_flowiat",
        ]

    @cached_property
    def numerical5(self):
        '''
        Return a DataFrame with the five mostly present numerical features and class label.

        Returns:
            pd.DataFrame: DataFrame with selected features and class label.
        '''
        return self.with_dur[self.mostly_present + ["cls"]]

    @cached_property
    def drop_missing(self):
        '''
        Return a DataFrame with only rows where *at least* one value is positive.

        Returns:
            pd.DataFrame: The filtered DataFrame.
        '''
        return positive(self.orig)

    @cached_property
    def flagged(self):
        '''
        Return a DataFrame with selected features and binary flags for feature presence for classes where the majority are missing.

        Returns:
            pd.DataFrame: DataFrame with selected features and binary indicator columns.
        '''
        df = self.with_dur

        return pd.DataFrame(
            {
                "cls": df.cls,
                "duration": df.duration,
                "pps": df.pps,
                "bps": df.bps,
                "max_flowiat": df.max_flowiat,
                "mean_flowiat": df.mean_flowiat,
                # The *_active *_idle features are missing in more than half of the rows
                # And their missing or being present are connected
                "has_active": (df.max_active > 0).astype(int),
                # The std_active and std_idle behave a bit differently from *_active
                "has_std_active": (df.std_active > 0).astype(int),
                # TODO: the following features require more inspection
                "has_fiat": (df.max_fiat > 0).astype(int),
                "has_biat": (df.max_biat > 0).astype(int),
                "has_min_flowiat": (df["min_flowiat"] >= 0).astype(int),
                "has_std_flowiat": (df["std_flowiat"] > 0).astype(int),
                "has_mean_fiat": (df["mean_fiat"] > 0).astype(int),
                "has_mean_biat": (df["mean_biat"] > 0).astype(int),
            }
        )

    def class_fraction(
        self, df_num: pd.DataFrame, df_den: pd.DataFrame | None = None
    ) -> pd.DataFrame:
        '''
        Calculate class-wise population statistics for a subset of the data.

        Args:
            df_num (pd.DataFrame): The numerator DataFrame (subset to analyze), must contain a 'cls' column.
            df_den (pd.DataFrame, optional): The denominator DataFrame (reference set for relative fractions).
                If None, uses the full dataset (self.orig).

        Returns:
            pd.DataFrame: A DataFrame with the following columns for each class:
                - pop: Number of samples in df_num for each class.
                - pop_f: Percentage of each class in df_num relative to the total in df_num.
                - f: Percentage of each class in df_num relative to its count in df_den.
            Includes an additional row ("all") with totals for all classes.
        '''
        if df_den is None:
            df_den = self.orig

        population = df_num.groupby("cls").size()
        population_den = df_den.groupby("cls").size()
        whole_population = population.sum()
        whole_population_den = population_den.sum()
        population_f = (population / whole_population * 100).round(1)
        fraction = (population / population_den * 100).round(1)

        return pd.concat(
            [
                pd.DataFrame(
                    {
                        "pop": population,
                        "pop_f": population_f,
                        "f": fraction,
                    }
                ).rename(self.cls_id_repr_map),
                pd.DataFrame(
                    data=[
                        (
                            whole_population,
                            100,
                            round(whole_population / whole_population_den * 100, 1),
                        )
                    ],
                    columns=pd.Index(["pop", "pop_f", "f"]),
                    index=pd.Index(["all"]),
                ),
            ]
        )


def describe(df: pd.DataFrame):
    '''
    Generate a custom description of the DataFrame, including log-transformed statistics.

    Args:
        df (pd.DataFrame): The DataFrame to describe.

    Returns:
        pd.DataFrame: Transposed DataFrame with log-transformed statistics and counts.
    '''
    desc = df.describe()
    desc_t = desc.transpose()

    return (
        desc.apply(np.log)
        .map(lambda x: -np.inf if x == -np.inf else x * 10 // 1 / 10)
        .assign(cls=desc["cls"])
        .transpose()
        .assign(count=desc_t["count"])
    )


def positive(df: pd.DataFrame):
    '''
    Filter the DataFrame to only rows where at least one value is positive.

    Args:
        df (pd.DataFrame): The DataFrame to filter.

    Returns:
        pd.DataFrame: Filtered DataFrame with at least one positive value per row.
    '''
    cond = (df > 0).apply("any", axis=1)
    return df.loc[cond]

def save(df: pd.DataFrame, file_name: str):
    '''
    Save a dataframe as an image in the img folder

    Args: 
        df (pd.DataFrame): The dataframe to save 
        file_name (str) : the name of the file. 
    '''
    dfi.export(df, f"../img/{file_name}", table_conversion="chrome")<|MERGE_RESOLUTION|>--- conflicted
+++ resolved
@@ -1,13 +1,10 @@
+from functools import cache, cached_property
 from pathlib import Path
-<<<<<<< HEAD
 from typing import cast
-=======
-from functools import cache, cached_property
->>>>>>> 0e9548bc
-
+
+import dataframe_image as dfi
 import numpy as np
 import pandas as pd
-import dataframe_image as dfi
 from scipy.io.arff import loadarff
 
 pd.set_option("future.no_silent_downcasting", True)
@@ -98,18 +95,13 @@
         return df
 
     @cached_property
-<<<<<<< HEAD
     def with_dur(self) -> pd.DataFrame:
-        # The rows with duration == 0 seem to be trash
-=======
-    def with_dur(self):
         '''
         Return the DataFrame filtered to only rows with duration > 0.
 
         Returns:
             pd.DataFrame: Filtered DataFrame with duration > 0.
         '''
->>>>>>> 0e9548bc
         df = self.orig
         return df.loc[df.duration > 0]
 
