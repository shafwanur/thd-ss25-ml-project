--- conflicted
+++ resolved
@@ -1,8 +1,4 @@
 __pycache__
-<<<<<<< HEAD
 test.ipynb
 *.pkl
-*.db
-=======
-venv
->>>>>>> b8c1935f
+*.db